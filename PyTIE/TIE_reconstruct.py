--- conflicted
+++ resolved
@@ -243,14 +243,10 @@
     results['phase_m'] = resultsB['phase']
     results['color_b'] = color_im(resultsB['ind_x'], resultsB['ind_y'],
                                     hsvwheel=hsv, background='black')
-<<<<<<< HEAD
 
     # Make black background for inf image
     results['inf_im'] = results['inf_im']*mask
 
-=======
-    results['inf_im'] = inf_im * mask
->>>>>>> 2cacd88d
     if v >= 1:
         show_im(results['color_b'], "B-field color HSV colorwheel", cbar=False,
             scale=ptie.scale)
