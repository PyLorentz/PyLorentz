--- conflicted
+++ resolved
@@ -1,77 +1,72 @@
-<<<<<<< HEAD
-### Updates coming soon!
-  
-=======
-:information_source: Major update planned for end of July! We anticipate that this update will break nearly all workflows, but it will also bring new features and a very important refactor of the base code. 
+:information_source: Major update planned for end of July! We anticipate that this update will break nearly all workflows, but it will also bring new features and a very important refactor of the base code.
 
 
->>>>>>> 61f7ded3
 # PyLorentz
-PyLorentz is a codebase designed for analyzing Lorentz Transmission Electron Microscopy (LTEM) data. There are three primary features and functions: 
+PyLorentz is a codebase designed for analyzing Lorentz Transmission Electron Microscopy (LTEM) data. There are three primary features and functions:
 
 - PyTIE -- Reconstructing the magnetic induction from LTEM images using the Transport of Intensity Equation (TIE)
-- SimLTEM -- Simulating phase shift and LTEM images from a given magnetization 
+- SimLTEM -- Simulating phase shift and LTEM images from a given magnetization
 - GUI -- GUI provided for PyTIE reconstruction.
 
-For full documentation please check out our documentation pages: [![Documentation Status](https://readthedocs.org/projects/pylorentztem/badge/?version=latest)](https://pylorentztem.readthedocs.io/en/latest/?badge=latest) 
+For full documentation please check out our documentation pages: [![Documentation Status](https://readthedocs.org/projects/pylorentztem/badge/?version=latest)](https://pylorentztem.readthedocs.io/en/latest/?badge=latest)
 
 If you use PyLorentz, please cite our [paper](https://doi.org/10.1103/PhysRevApplied.15.044025) [1] and this PyLorentz code: [![DOI](https://zenodo.org/badge/263821805.svg)](https://zenodo.org/badge/latestdoi/263821805)
 
-@article{PhysRevApplied.15.044025,  
-  title = {Understanding Complex Magnetic Spin Textures with Simulation-Assisted Lorentz Transmission Electron Microscopy},  
-  author = {McCray, Arthur R.C. and Cote, Timothy and Li, Yue and Petford-Long, Amanda K. and Phatak, Charudatta},  
-  journal = {Phys. Rev. Appl.},  
-  volume = {15},  
-  issue = {4},  
-  pages = {044025},  
-  numpages = {12},  
-  year = {2021},  
-  month = {Apr},  
-  publisher = {American Physical Society},  
-  doi = {10.1103/PhysRevApplied.15.044025},  
-  url = {https://link.aps.org/doi/10.1103/PhysRevApplied.15.044025}  
-}  
+@article{PhysRevApplied.15.044025,
+  title = {Understanding Complex Magnetic Spin Textures with Simulation-Assisted Lorentz Transmission Electron Microscopy},
+  author = {McCray, Arthur R.C. and Cote, Timothy and Li, Yue and Petford-Long, Amanda K. and Phatak, Charudatta},
+  journal = {Phys. Rev. Appl.},
+  volume = {15},
+  issue = {4},
+  pages = {044025},
+  numpages = {12},
+  year = {2021},
+  month = {Apr},
+  publisher = {American Physical Society},
+  doi = {10.1103/PhysRevApplied.15.044025},
+  url = {https://link.aps.org/doi/10.1103/PhysRevApplied.15.044025}
+}
 
 
 ## Features
-### PyTIE 
+### PyTIE
 * Uses inverse Laplacian method to solve the Transport of Intensity Equation (TIE)
-* Can reconstruct the magnetization from samples of variable thickness by using two through focal series (tfs) taken with opposite electron beam directions [2]. 
+* Can reconstruct the magnetization from samples of variable thickness by using two through focal series (tfs) taken with opposite electron beam directions [2].
 * Samples of uniform thicknss can be reconstructed from a single tfs.
-* Thin samples of uniform thickness, from which the only source of contrast is magnetic Fresnel contrast, can be reconstructed with a single defocused image using Single-Image-TIE (SITIE). 
+* Thin samples of uniform thickness, from which the only source of contrast is magnetic Fresnel contrast, can be reconstructed with a single defocused image using Single-Image-TIE (SITIE).
 
-	* This  method does not apply to all samples; for more information please refer to Chess et al. [3]. 
+	* This  method does not apply to all samples; for more information please refer to Chess et al. [3].
 
-* The TIE and SITIE solvers can implement Tikhonov regularization to remove low-frequency noise [2]. 
+* The TIE and SITIE solvers can implement Tikhonov regularization to remove low-frequency noise [2].
 
-	* Results reconstructed with a Tikhonov filter are no longer quantitative, but a Tikhonov filter can greatly increase the range of experimental data that can be reconstructed. 
+	* Results reconstructed with a Tikhonov filter are no longer quantitative, but a Tikhonov filter can greatly increase the range of experimental data that can be reconstructed.
 
-* Symmetric extensions of the image can be created to reduce Fourier processing edge-effects [4]. 
-* Subregions of the images can be selected interactively to improve processing time or remove unwanted regions of large contrast (such as the edge of a TEM window) that would otherwise interfere with reconstruction. 
+* Symmetric extensions of the image can be created to reduce Fourier processing edge-effects [4].
+* Subregions of the images can be selected interactively to improve processing time or remove unwanted regions of large contrast (such as the edge of a TEM window) that would otherwise interfere with reconstruction.
 
 	* At large aspect ratios, Fourier sampling effects become more pronounced and directionally affect the reconstructed magnetization. Therefore non square images are not quantitative, though symmetrizing the image can greatly reduce this effect.
 
 ### SimLTEM
-* Easily import .omf and .ovf file outputs from OOMMF and mumax. 
-* Calculate electron phase shift through samples of a given magnetization with either the Mansuripur algorithm or linear superposition method. 
-* Simulate LTEM images from these phase shifts and reconstruct the magnetic induction for comparison with experimental results. 
-* Automate full tilt series for tomographic reconstruction of 3D magnetic samples. 
-* PyLorentz code is easily integrated into existing python workflows. 
+* Easily import .omf and .ovf file outputs from OOMMF and mumax.
+* Calculate electron phase shift through samples of a given magnetization with either the Mansuripur algorithm or linear superposition method.
+* Simulate LTEM images from these phase shifts and reconstruct the magnetic induction for comparison with experimental results.
+* Automate full tilt series for tomographic reconstruction of 3D magnetic samples.
+* PyLorentz code is easily integrated into existing python workflows.
 
 ### GUI
-* TIE reconstruction through a graphical user interface (gui) 
-* Additional features include improved region selection and image saving. 
+* TIE reconstruction through a graphical user interface (gui)
+* Additional features include improved region selection and image saving.
 
 ## Getting started
-With the exception of the gui, this code is intended to be run in Jupyter notebooks and several examples are provided. You can clone the repo, fork the project, or download the files directly in a .zip.  
+With the exception of the gui, this code is intended to be run in Jupyter notebooks and several examples are provided. You can clone the repo, fork the project, or download the files directly in a .zip.
 	__--Please note--__ that if you download a .zip, the directory will be named "PyLorentz_master", this must be renamed to just PyLorentz, or else imports will fail. We will hopefully package and upload PyLorentz to PyPI soon...
 
 
-Several standard packages are required which can be installed with conda or pip. Environment.yml files are included in the /envs/ folder. Select the appropriate file for your system and create the environment from a command line with 
+Several standard packages are required which can be installed with conda or pip. Environment.yml files are included in the /envs/ folder. Select the appropriate file for your system and create the environment from a command line with
 ```
 conda env create -f environment.yml
 ```
-Activate with either 
+Activate with either
 ```
 source activate Pylorentz
 ```
@@ -79,56 +74,56 @@
 ```
 conda activate Pylorentz
 ```
-depending on operating system before opening a notebook. 
+depending on operating system before opening a notebook.
 
 **Example Data**
 
-We recommend running the template files provided in the ``/Examples/`` directory with the provided example data. You can download an experimental dataset from the [Materials Data Facility](https://doi.org/10.18126/z9tc-i8bf), which contains a through focus series (tfs) in both flipped and unflipped orientations as well as an aligned image stack. These files are ready to be used in the ``TIE_template.ipynb``. 
+We recommend running the template files provided in the ``/Examples/`` directory with the provided example data. You can download an experimental dataset from the [Materials Data Facility](https://doi.org/10.18126/z9tc-i8bf), which contains a through focus series (tfs) in both flipped and unflipped orientations as well as an aligned image stack. These files are ready to be used in the ``TIE_template.ipynb``.
 
-For ``SIM_template.ipynb``, there is an ``example_mumax.ovf`` file which can be used directly. 
+For ``SIM_template.ipynb``, there is an ``example_mumax.ovf`` file which can be used directly.
 
 ## Data organization
-If you have both a flip and unflip stack your data should be set up as follows:  
+If you have both a flip and unflip stack your data should be set up as follows:
 
-    datafolder/    flip/     -im1.dm3  
-                             -im2.dm3  
-                                ...  
-                             +im1.dm3  
-                             +im2.dm3  
-                                ...  
-                             0im.dm3    
-                   unflip/   -im1.dm3  
-                             -im2.dm3  
-                                 .  
-                                 .  
-                             +im1.dm3  
-                             +im2.dm3  
-                                 .  
-                                 .  
-                              0im.dm3  
-                   flsfile.fls 
-                   full_align.tif  
-  
-If your flip and unflip filenames aren't the same you can also have two fls files, just change the optional argument:  ``flip_fls_file = "your flip fls path"``  
-  
-However if you have just one stack (no flip stack) then your data should be in a folder labeled 'tfs' 
+    datafolder/    flip/     -im1.dm3
+                             -im2.dm3
+                                ...
+                             +im1.dm3
+                             +im2.dm3
+                                ...
+                             0im.dm3
+                   unflip/   -im1.dm3
+                             -im2.dm3
+                                 .
+                                 .
+                             +im1.dm3
+                             +im2.dm3
+                                 .
+                                 .
+                              0im.dm3
+                   flsfile.fls
+                   full_align.tif
 
-    datafolder/    tfs/      -im1.dm3  
-                             -im2.dm3  
-                                ...  
-                             +im1.dm3  
-                             +im2.dm3  
-                                ...  
-                              0im.dm3    
-                   flsfile.fls 
-                   full_align.tif  
-                   
+If your flip and unflip filenames aren't the same you can also have two fls files, just change the optional argument:  ``flip_fls_file = "your flip fls path"``
+
+However if you have just one stack (no flip stack) then your data should be in a folder labeled 'tfs'
+
+    datafolder/    tfs/      -im1.dm3
+                             -im2.dm3
+                                ...
+                             +im1.dm3
+                             +im2.dm3
+                                ...
+                              0im.dm3
+                   flsfile.fls
+                   full_align.tif
+
 ## References
-[1] McCray, A. R. C., Cote, T., Li, Y., Petford-Long, A. K. & Phatak, C. Understanding Complex Magnetic Spin Textures with Simulation-Assisted Lorentz Transmission Electron Microscopy. Phys. Rev. Appl. 15, 044025 (2021).   
-[2] Humphrey, E., Phatak, C., Petford-Long, A. K. & De Graef, M. Separation of electrostatic and magnetic phase shifts using a modified transport-of-intensity equation. Ultramicroscopy 139, 5–12 (2014).   
-[3] Chess, J. J. et al. Streamlined approach to mapping the magnetic induction of skyrmionic materials. Ultramicroscopy 177, 78–83 (2018).   
+[1] McCray, A. R. C., Cote, T., Li, Y., Petford-Long, A. K. & Phatak, C. Understanding Complex Magnetic Spin Textures with Simulation-Assisted Lorentz Transmission Electron Microscopy. Phys. Rev. Appl. 15, 044025 (2021).
+[2] Humphrey, E., Phatak, C., Petford-Long, A. K. & De Graef, M. Separation of electrostatic and magnetic phase shifts using a modified transport-of-intensity equation. Ultramicroscopy 139, 5–12 (2014).
+[3] Chess, J. J. et al. Streamlined approach to mapping the magnetic induction of skyrmionic materials. Ultramicroscopy 177, 78–83 (2018).
 [4] Volkov, V. V, Zhu, Y. & Graef, M. De. A New Symmetrized Solution for Phase Retrieval using the TI. Micron 33, 411–416 (2002).
-   
+
 ## License
 
-This project is licensed under the BSD License - see the [LICENSE.md](https://github.com/PyLorentz/PyLorentz/blob/master/LICENSE) file for details. +This project is licensed under the BSD License - see the [LICENSE.md](https://github.com/PyLorentz/PyLorentz/blob/master/LICENSE) file for details.